--- conflicted
+++ resolved
@@ -5,12 +5,9 @@
 
 use nalgebra as na;
 use std::mem;
-<<<<<<< HEAD
-=======
 
 use crate::renderer::vertex_mesh::{VertexImpl, VertexNormalImpl, VertexPositionImpl};
 pub use slice_split::SliceSplitImpl;
->>>>>>> 9d4221fd
 
 pub type HashSet<T> = ahash::AHashSet<T>;
 pub type HashMap<K, V> = ahash::AHashMap<K, V>;
