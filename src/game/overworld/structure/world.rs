pub mod biome;

use crate::game::overworld;
use crate::game::overworld::cluster::Cluster;
use crate::game::overworld::generator::{OverworldGenerator, StructureCache};
use crate::game::overworld::structure::Structure;
use crate::game::overworld::Overworld;
use crate::game::registry::Registry;
use engine::utils::voronoi_noise::VoronoiNoise2D;
use engine::utils::white_noise::WhiteNoise;
use nalgebra_glm as glm;
use nalgebra_glm::{DVec2, DVec3, I64Vec2, I64Vec3};
use noise;
use noise::{NoiseFn, Seedable};
use once_cell::sync::OnceCell;
use overworld::cluster;
use rand::Rng;
use rstar::{Envelope, Point, RTree};
use smallvec::SmallVec;
use std::any::Any;
use std::mem;
use std::num::Wrapping;
use std::ops::RangeInclusive;
use std::sync::Arc;

use crate::game::overworld::structure::world::biome::{MeanHumidity, MeanTemperature};
pub use biome::Biome;
use engine::utils::noise::{HybridNoise, ParamNoise};
use engine::utils::{ConcurrentCache, ConcurrentCacheImpl};

pub const MIN_RADIUS: u64 = 2_048;
pub const MAX_RADIUS: u64 = 100_000;

pub struct BiomePartitionNoise {
    voronoi: VoronoiNoise2D,
    warp: [noise::SuperSimplex; 2],
    white_noise: WhiteNoise,
}

fn sample_world_size(rng: &mut impl Rng) -> u64 {
    const AVG_R: u64 = (MIN_RADIUS + MAX_RADIUS) / 2;
    const R_HALF_DIST: f64 = ((MAX_RADIUS - MIN_RADIUS) / 2) as f64;

    let s: f64 = rng.sample(rand_distr::StandardNormal);
    AVG_R + (s / 3.0 * R_HALF_DIST).clamp(-R_HALF_DIST, R_HALF_DIST) as u64
}

/// Gradually localizes smooth blobs into squares.
/// `value` and `midpoint` are in range [0, 1]; `strength`: [0, +inf]
fn localize(mut value: f32, midpoint: f32, strength: f32) -> f32 {
    let hp = if value > midpoint {
        1.0 / (1.0 + 2.0 * (value - midpoint) * strength)
    } else {
        1.0 + 2.0 * (midpoint - value) * strength
    };

    value.powf(hp)
}

pub struct ClimateRange {
    pub biome_id: u32,
    temp: RangeInclusive<f32>,
    humidity: RangeInclusive<f32>,
    altitude: RangeInclusive<f32>,
}

impl ClimateRange {
    pub fn new(
        biome_id: u32,
        temp: RangeInclusive<MeanTemperature>,
        humidity: RangeInclusive<MeanHumidity>,
        altitude: RangeInclusive<f32>,
    ) -> Self {
        Self {
            biome_id,
            temp: (*temp.start() as i32 as f32)..=(*temp.end() as i32 as f32),
            humidity: (*humidity.start() as i32 as f32)..=(*humidity.end() as i32 as f32),
            altitude,
        }
    }
}

impl rstar::RTreeObject for ClimateRange {
    type Envelope = rstar::AABB<[f32; 3]>;

    fn envelope(&self) -> Self::Envelope {
        rstar::AABB::from_corners(
            [*self.temp.start(), *self.humidity.start(), *self.altitude.start()],
            [*self.temp.end(), *self.humidity.end(), *self.altitude.end()],
        )
    }
}

impl rstar::PointDistance for ClimateRange {
    fn distance_2(
        &self,
        point: &<Self::Envelope as Envelope>::Point,
    ) -> <<Self::Envelope as Envelope>::Point as Point>::Scalar {
        let temp_mid = (self.temp.start() + self.temp.end()) / 2.0;
        let humidity_mid = (self.humidity.start() + self.humidity.end()) / 2.0;
        let altitude_mid = (self.altitude.start() + self.altitude.end()) / 2.0;

        (temp_mid - point[0]).powi(2) + (humidity_mid - point[1]).powi(2) + (altitude_mid - point[2]).powi(2)
    }

    fn contains_point(&self, point: &<Self::Envelope as Envelope>::Point) -> bool {
        self.temp.contains(&point[0])
            && self.humidity.contains(&point[1])
            && self.altitude.contains(&point[2])
    }
}

#[derive(Clone)]
struct ClusterXZCache {
    heights: Arc<[[f32; cluster::SIZE]; cluster::SIZE]>,
    biomes: Arc<[[u32; cluster::SIZE]; cluster::SIZE]>,
}

// Max 8192 2D clusters in cache
const MAX_CLUSTER_BIOME_MAPS: usize = 2048;
const MAX_GEN_HEIGHT: f32 = 500.0;

const FLATNESS_FREQ: f64 = 1.0 / 50.0;
const HILLS_FREQ: f64 = 1.0 / 100.0;
const HILLS_MASK_FREQ: f64 = 1.0 / 400.0;
const MOUNTAINS_FREQ: f64 = 1.0 / 1000.0;
const MOUNTAINS_MASK_FREQ: f64 = 1.0 / 700.0;
const MOUNTAINS_RIDGES_FREQ: f64 = 1.0 / 700.0;
const OCEANS_FREQ: f64 = 1.0 / 1400.0;
const OCEANS_LOC_FREQ: f64 = 1.0 / 700.0;

const FLATNESS_MAX_HEIGHT: f32 = 10.0;
const HILLS_MAX_HEIGHT: f32 = 60.0;
const MOUNTAINS_MAX_HEIGHT: f32 = 500.0;
const MAX_ALTITUDE: f32 = FLATNESS_MAX_HEIGHT + HILLS_MAX_HEIGHT + MOUNTAINS_MAX_HEIGHT;

pub struct WorldState {
    registry: Arc<Registry>,
    temperature_noise: ParamNoise<2, noise::SuperSimplex>,
    humidity_noise: ParamNoise<2, noise::SuperSimplex>,
    biome_partition_noise: BiomePartitionNoise,
    biomes_by_climate: RTree<ClimateRange>,
    cluster_xz_caches: ConcurrentCache<I64Vec2, ClusterXZCache>,

    flat_noise: HybridNoise<2, 1, noise::SuperSimplex>,
    hills_noise: HybridNoise<2, 4, noise::SuperSimplex>,
    hills_mask_noise: HybridNoise<2, 1, noise::SuperSimplex>,
    mountains_noise: HybridNoise<2, 1, noise::SuperSimplex>,
    mountains_mask_noise: HybridNoise<2, 1, noise::SuperSimplex>,
    mountains_midpoint_noise: HybridNoise<2, 1, noise::SuperSimplex>,
    mountains_ridges_noise: HybridNoise<2, 1, noise::SuperSimplex>,
    mountains_power_noise: HybridNoise<2, 1, noise::SuperSimplex>,
    oceans_noise: HybridNoise<2, 1, noise::SuperSimplex>,
    oceans_loc_noise: HybridNoise<2, 1, noise::SuperSimplex>,
    oceans_mask_noise: HybridNoise<2, 1, noise::SuperSimplex>,
}

impl WorldState {
    pub fn new(seed: u64, registry: &Arc<Registry>) -> Self {
        let white_noise = WhiteNoise::new(seed);
        let mut seed_gen = white_noise.state().rng();

        let biome_partition_noise = BiomePartitionNoise {
            voronoi: VoronoiNoise2D::new().set_seed(seed_gen.gen::<u64>()),
            warp: [
                noise::SuperSimplex::new().set_seed(seed_gen.gen::<u32>()),
                noise::SuperSimplex::new().set_seed(seed_gen.gen::<u32>()),
            ],
            white_noise: WhiteNoise::new(seed_gen.gen::<u64>()),
        };

        let biome_climate_ranges = registry.biomes().iter().enumerate().map(|(i, b)| {
            ClimateRange::new(i as u32, b.temp_range(), b.humidity_range(), b.altitude_range())
        });

        let biomes_by_climate = RTree::bulk_load(biome_climate_ranges.collect());

        if cfg!(debug_assertions) {
            // Assert the full climate range to be complete
            for t in (MeanTemperature::MIN as i32)..=(MeanTemperature::MAX as i32) {
                let t_factor = (t - MeanTemperature::MIN as i32) as f32 / MeanTemperature::SPREAD;
                let max_h =
                    ((t_factor * MeanHumidity::MAX as i32 as f32) as i32).max(MeanHumidity::H12 as i32);

                for h in (MeanHumidity::MIN as i32)..=max_h {
                    for a in -10..=10 {
                        if biomes_by_climate
                            .locate_at_point(&[t as f32, h as f32, a as f32 / 10.0])
                            .is_none()
                        {
                            panic!("No biome at T{} H{} climate!", t, h);
                        }
                    }
                }
            }
        }

        Self {
            registry: Arc::clone(registry),
            temperature_noise: ParamNoise::new(
                noise::SuperSimplex::new().set_seed(seed_gen.gen::<u32>()),
                &[(1.0, 1.0), (1.0, 1.0), (1.0, 1.0)],
            ),
            humidity_noise: ParamNoise::new(
                noise::SuperSimplex::new().set_seed(seed_gen.gen::<u32>()),
                &[(1.0, 1.0), (1.0, 1.0), (1.0, 1.0)],
            ),
            biome_partition_noise,
            biomes_by_climate,
            cluster_xz_caches: ConcurrentCache::new(MAX_CLUSTER_BIOME_MAPS),
            flat_noise: HybridNoise::new(noise::SuperSimplex::new().set_seed(seed_gen.gen::<u32>())),
            hills_noise: HybridNoise::new(noise::SuperSimplex::new().set_seed(seed_gen.gen::<u32>())),
            hills_mask_noise: HybridNoise::new(noise::SuperSimplex::new().set_seed(seed_gen.gen::<u32>())),
            mountains_noise: HybridNoise::new(noise::SuperSimplex::new().set_seed(seed_gen.gen::<u32>())),
            mountains_mask_noise: HybridNoise::new(
                noise::SuperSimplex::new().set_seed(seed_gen.gen::<u32>()),
            ),
            mountains_midpoint_noise: HybridNoise::new(
                noise::SuperSimplex::new().set_seed(seed_gen.gen::<u32>()),
            ),
            mountains_ridges_noise: HybridNoise::new(
                noise::SuperSimplex::new().set_seed(seed_gen.gen::<u32>()),
            ),
            mountains_power_noise: HybridNoise::new(
                noise::SuperSimplex::new().set_seed(seed_gen.gen::<u32>()),
            ),
            oceans_noise: HybridNoise::new(noise::SuperSimplex::new().set_seed(seed_gen.gen::<u32>())),
            oceans_loc_noise: HybridNoise::new(noise::SuperSimplex::new().set_seed(seed_gen.gen::<u32>())),
            oceans_mask_noise: HybridNoise::new(noise::SuperSimplex::new().set_seed(seed_gen.gen::<u32>())),
        }
    }

    pub fn biomes_by_climate(&self) -> &RTree<ClimateRange> {
        &self.biomes_by_climate
    }

    pub fn sample_raw_temperature(&self, pos: I64Vec2) -> f32 {
        let pos_xz: DVec2 = glm::convert(pos);
        let value = self.temperature_noise.sample(pos_xz / 700.0);
        value as f32 * 0.5 + 0.5
    }

    pub fn sample_raw_humidity(&self, pos: I64Vec2) -> f32 {
        let pos_xz: DVec2 = glm::convert(pos);
        let value = self.humidity_noise.sample(pos_xz / 400.0);
        value as f32 * 0.5 + 0.5
    }

    fn calc_height_at(&self, pos: I64Vec2) -> f32 {
        let pos_d: DVec2 = glm::convert(pos);

        let mut flat_height = self.flat_noise.sample(pos_d * FLATNESS_FREQ, 0.5) as f32;
        flat_height = (flat_height * 0.5 + 0.5) * FLATNESS_MAX_HEIGHT;

        let mut hills_height = self.hills_noise.sample(pos_d * HILLS_FREQ, 0.5) as f32;
        hills_height = (hills_height * 0.5 + 0.5) * HILLS_MAX_HEIGHT;

        let mut hills_mask = self.hills_mask_noise.sample(pos_d * HILLS_MASK_FREQ, 0.5) as f32;
        hills_mask = hills_mask * 0.5 + 0.5;
        hills_mask = localize(hills_mask, 0.54, 12.0);

        let mut mountains_height = self.mountains_noise.sample(pos_d * MOUNTAINS_FREQ, 0.5) as f32;
        mountains_height = mountains_height * 0.5 + 0.5;

        let mut mountains_mask = self.mountains_mask_noise.sample(pos_d * MOUNTAINS_MASK_FREQ, 0.5) as f32;
        mountains_mask = mountains_mask * 0.5 + 0.5;
        mountains_mask = localize(mountains_mask, 0.5, 4.);

        let mut mountains_mp = self
            .mountains_midpoint_noise
            .sample(pos_d * MOUNTAINS_MASK_FREQ, 0.5) as f32;
        mountains_mp = (mountains_mp * 0.5 + 0.5) * 0.4 + 0.3;

        let mut mountains_ridges = self
            .mountains_ridges_noise
            .sample(pos_d * MOUNTAINS_RIDGES_FREQ, 0.5) as f32;
        mountains_ridges = (1.0 - mountains_ridges.abs()).powf(4.0);

        let mut mountains_pow = self
            .mountains_power_noise
            .sample(pos_d * MOUNTAINS_RIDGES_FREQ, 0.5) as f32;
        mountains_pow = (mountains_pow * 0.5 + 0.5);

        mountains_height = localize(mountains_height, mountains_mp, mountains_mask * 200.0);
        mountains_height *= glm::mix_scalar(1., mountains_ridges, mountains_pow);
        mountains_height *= MOUNTAINS_MAX_HEIGHT;

        let mut oceans_loc = self.oceans_loc_noise.sample(pos_d * OCEANS_LOC_FREQ, 0.5) as f32;
        oceans_loc = oceans_loc * 0.5 + 0.5;

        let mut oceans = self.oceans_noise.sample(pos_d * OCEANS_FREQ, 0.5) as f32;
        oceans = oceans * 0.5 + 0.5;
        oceans = localize(oceans, 0.5, 2.0_f32.powf(oceans_loc * 10.0));
        oceans = -1.0 + oceans;
        oceans *= MAX_ALTITUDE;

        let mut oceans_mask = self.oceans_mask_noise.sample(pos_d * OCEANS_LOC_FREQ, 0.5) as f32;
        oceans_mask = oceans_mask * 0.5 + 0.5;
        oceans_mask = localize(oceans_mask, 0.5, 4.);

        let final_height = flat_height
            + hills_height * hills_mask
            + mountains_height * mountains_mask
            + oceans * oceans_mask;

        final_height.clamp(-MAX_ALTITUDE, MAX_ALTITUDE)
    }

    pub fn select_biome_idx(&self, pos: I64Vec2, max: usize) -> usize {
        let freq = 1.0 / 150.0;
        let pos_d = glm::convert::<_, DVec2>(pos) * freq;

        let warp_x = self.biome_partition_noise.warp[0].get([pos_d.x, pos_d.y]);
        let warp_y = self.biome_partition_noise.warp[1].get([pos_d.x, pos_d.y]);
        let warp = (glm::vec2(warp_x, warp_y) * 2.0).add_scalar(-1.0) * 0.1;

        let (pivot, _) = self.biome_partition_noise.voronoi.sample(pos_d + warp);

        self.biome_partition_noise
            .white_noise
            .state()
            .next(pivot.x as i64)
            .next(pivot.y as i64)
            .rng()
            .gen_range(0..max)
    }

    fn calc_biome_at(&self, pos: I64Vec2, height: f32) -> u32 {
        let mut raw_temp = self.sample_raw_temperature(pos);
        let mut raw_humidity = self.sample_raw_humidity(pos);
<<<<<<< HEAD
=======
        let height = self.calc_height_at(pos); // TODO: CACHE THIS
>>>>>>> 41dab36c
        let raw_altitude = height / MAX_ALTITUDE;

        if !(-1.0..=1.0).contains(&raw_altitude) {
            panic!("GOV {}", raw_altitude);
        }

        if raw_humidity > raw_temp {
            // When the temperature is low the humidity must also be low,
            // hence mirror climate parameters about triangle diagonal
            mem::swap(&mut raw_temp, &mut raw_humidity);
        }

        let temp = MeanTemperature::MIN as i32 as f32 + (raw_temp * MeanTemperature::SPREAD).ceil();
        let humidity = MeanHumidity::MIN as i32 as f32 + (raw_humidity * MeanHumidity::SPREAD);

        let biomes: SmallVec<[u32; 16]> = self
            .biomes_by_climate
            .locate_all_at_point(&[temp, humidity, raw_altitude])
            .map(|v| v.biome_id)
            .collect();

        if biomes.len() >= 2 {
            // Select biome using voronoi noise
            let idx = self.select_biome_idx(pos, biomes.len());
            biomes[idx]
        } else {
            biomes[0]
        }
    }

    fn build_cluster_xz_cache(&self, cluster_pos: I64Vec2) -> ClusterXZCache {
        let mut height_map = Arc::<[[f32; cluster::SIZE]; cluster::SIZE]>::new(Default::default());
        let height_map_mut = Arc::get_mut(&mut height_map).unwrap();

        let mut biome_map = Arc::<[[u32; cluster::SIZE]; cluster::SIZE]>::new(Default::default());
        let biome_map_mut = Arc::get_mut(&mut biome_map).unwrap();

        for x in 0..cluster::SIZE {
            for z in 0..cluster::SIZE {
                let pos = cluster_pos + I64Vec2::new(x as i64, z as i64);
                let height = self.calc_height_at(pos);

                height_map_mut[x][z] = height;
                biome_map_mut[x][z] = self.calc_biome_at(pos, height);
            }
        }

        ClusterXZCache {
            heights: height_map,
            biomes: biome_map,
        }
    }

    pub fn biome_2d_at(&self, pos: I64Vec2) -> u32 {
        let cluster_pos = pos.map(|v| v.div_euclid(cluster::SIZE as i64) * cluster::SIZE as i64);
        let rel_pos = pos.map(|v| v.rem_euclid(cluster::SIZE as i64));

        let cache = self
            .cluster_xz_caches
            .get_with(cluster_pos, || self.build_cluster_xz_cache(cluster_pos));

        cache.biomes[rel_pos.x as usize][rel_pos.y as usize]
    }

    pub fn is_land(&self, pos: I64Vec3) -> bool {
        todo!()
    }

    pub fn find_land(&self) -> I64Vec3 {
        todo!()
    }
}

impl StructureCache for WorldState {
    fn size(&self) -> u32 {
        let cache_size = cluster::SIZE * cluster::SIZE * mem::size_of::<u32>();
        (self.cluster_xz_caches.weighted_size() * cache_size as u64 / 1024) as u32
    }
}

pub fn gen_fn(
    structure: &Structure,
    generator: &OverworldGenerator,
    structure_seed: u64,
    cluster_pos: I64Vec3,
    cluster: &mut Cluster,
    structure_cache: Arc<OnceCell<Box<dyn StructureCache>>>,
) {
    let cache = structure_cache.get_or_init(|| {
        Box::new(WorldState::new(
            structure_seed,
            generator.main_registry().registry(),
        ))
    });

    for x in 0..cluster::SIZE {
        for y in 0..cluster::SIZE {
            for z in 0..cluster::SIZE {}
        }
    }
}<|MERGE_RESOLUTION|>--- conflicted
+++ resolved
@@ -328,15 +328,7 @@
     fn calc_biome_at(&self, pos: I64Vec2, height: f32) -> u32 {
         let mut raw_temp = self.sample_raw_temperature(pos);
         let mut raw_humidity = self.sample_raw_humidity(pos);
-<<<<<<< HEAD
-=======
-        let height = self.calc_height_at(pos); // TODO: CACHE THIS
->>>>>>> 41dab36c
         let raw_altitude = height / MAX_ALTITUDE;
-
-        if !(-1.0..=1.0).contains(&raw_altitude) {
-            panic!("GOV {}", raw_altitude);
-        }
 
         if raw_humidity > raw_temp {
             // When the temperature is low the humidity must also be low,
