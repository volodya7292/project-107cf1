use crate::client::overworld::raw_cluster_ext::{ClientRawCluster, ClusterMeshes};
use crate::default_resources::DefaultResourceMapping;
use crate::resource_mapping::ResourceMapping;
use base::overworld::orchestrator::get_side_clusters;
use base::overworld::orchestrator::OverworldUpdateResult;
use base::overworld::position::ClusterPos;
use base::overworld::LoadedClusters;
use base::utils::{HashMap, HashSet};
use engine::ecs::component;
use engine::ecs::component::{MeshRenderConfigC, TransformC, VertexMeshC};
use engine::renderer::{Renderer, VertexMeshObject};
use entity_data::EntityId;
use nalgebra_glm as glm;
use nalgebra_glm::{DVec3, I64Vec3, Vec3};
use parking_lot::Mutex;
use rayon::prelude::*;
use std::sync::Arc;
use std::time::{Duration, Instant};
use vk_wrapper as vkw;

pub struct OverworldRenderer {
    device: Arc<vkw::Device>,
    cluster_mat_pipeline: u32,
    resource_mapping: Arc<ResourceMapping>,
    loaded_clusters: LoadedClusters,

    to_add: HashSet<ClusterPos>,
    to_remove: HashSet<ClusterPos>,
    to_build_mesh: Mutex<HashSet<ClusterPos>>,
    to_update_mesh: Mutex<HashMap<ClusterPos, ClusterMeshes>>,

    entities: HashMap<ClusterPos, ClusterEntities>,
}

#[derive(Default)]
struct ClusterEntities {
    solid: EntityId,
    translucent: EntityId,
}

impl ClusterEntities {
    fn is_null(&self) -> bool {
        self.solid == EntityId::NULL && self.translucent == EntityId::NULL
    }
}

impl OverworldRenderer {
    pub fn new(
        device: Arc<vkw::Device>,
        cluster_mat_pipeline: u32,
        resource_mapping: Arc<ResourceMapping>,
        loaded_clusters: LoadedClusters,
    ) -> Self {
        Self {
            device,
            cluster_mat_pipeline,
            resource_mapping,
            loaded_clusters,
            to_add: HashSet::with_capacity(8192),
            to_remove: HashSet::with_capacity(8192),
            to_build_mesh: Mutex::new(HashSet::with_capacity(8192)),
            to_update_mesh: Mutex::new(HashMap::with_capacity(1024)),
            entities: HashMap::with_capacity(8192),
        }
    }

    pub fn manage_changes(&mut self, overworld_update: &OverworldUpdateResult) {
        let mut to_build_mesh = self.to_build_mesh.lock();

        to_build_mesh.extend(overworld_update.processed_dirty_clusters.iter().map(|v| v.0));
        to_build_mesh.extend(overworld_update.updated_auxiliary_parts.iter().map(|v| v.0));

        // Handle new clusters
        for pos in &overworld_update.new_clusters {
            self.to_add.insert(*pos);
            self.to_remove.remove(pos);
            to_build_mesh.insert(*pos);
        }

        // Handle removed clusters
        for pos in overworld_update
            .removed_clusters
            .iter()
            .chain(&overworld_update.offloaded_clusters)
        {
            self.to_remove.insert(*pos);
            self.to_add.remove(pos);
            to_build_mesh.remove(pos);
        }
    }

    pub fn update(
        &mut self,
        stream_pos: DVec3,
        overworld_update: &OverworldUpdateResult,
        max_execution_time: Duration,
    ) {
        let t_start = Instant::now();

        self.manage_changes(overworld_update);

        let stream_pos_i: I64Vec3 = glm::convert_unchecked(stream_pos);
        let o_clusters = self.loaded_clusters.read();

        // Sort dirty clusters by distance from observer
        let mut to_build_sorted: Vec<_> = self.to_build_mesh.lock().iter().cloned().collect();
        to_build_sorted.par_sort_by_cached_key(|pos| {
            let diff = pos.get() - stream_pos_i;
            diff.dot(&diff)
        });

        // Build new meshes for dirty clusters
        for chunk in to_build_sorted.chunks(rayon::current_num_threads()) {
            chunk.par_iter().for_each(|pos| {
                let o_cluster = o_clusters.get(pos).unwrap();
                if !o_cluster.state().is_loaded() {
                    return;
                }
                let t_cluster_guard = o_cluster.cluster.read();
                let Some(t_cluster) = t_cluster_guard.as_ref() else {
                    // Cluster is not accessible because it must be offloaded
                    assert!(o_cluster.state().is_offloaded());
                    return;
                };

                let meshes = t_cluster.raw().build_mesh(&self.device, &self.resource_mapping);
                self.to_update_mesh.lock().insert(*pos, meshes);
                self.to_build_mesh.lock().remove(pos);
            });

            let t1 = Instant::now();
            if t1.duration_since(t_start) >= max_execution_time {
                break;
            }
        }
    }

    pub fn update_scene(&mut self, renderer: &mut Renderer) {
        let mut to_update_mesh = self.to_update_mesh.lock();

        // Remove objects
        for pos in self.to_remove.drain() {
            if let Some(entities) = self.entities.remove(&pos) {
                renderer.remove_object(&entities.solid);
                renderer.remove_object(&entities.translucent);
            }
            to_update_mesh.remove(&pos);
        }

<<<<<<< HEAD
=======
        // Add new objects
        for pos in self.to_add.drain() {
            let transform_comp = component::Transform::new(
                glm::convert(*pos.get()),
                Vec3::new(0.0, 0.0, 0.0),
                Vec3::new(1.0, 1.0, 1.0),
            );
            let render_config_solid = component::MeshRenderConfig::new(self.cluster_mat_pipeline, false);
            let render_config_translucent = component::MeshRenderConfig::new(self.cluster_mat_pipeline, true);

            let entity_solid = renderer.add_object(VertexMeshObject::new(
                transform_comp,
                render_config_solid,
                Default::default(),
            ));
            let entity_translucent = renderer.add_object(VertexMeshObject::new(
                transform_comp,
                render_config_translucent,
                Default::default(),
            ));

            self.entities.insert(
                pos,
                ClusterEntities {
                    solid: entity_solid,
                    translucent: entity_translucent,
                },
            );
        }

        let to_build = self.to_build_mesh.lock();

>>>>>>> 9268643c
        // Update meshes for scene objects
        to_update_mesh.retain(|pos, meshes| {
            for neighbour in get_side_clusters(&pos) {
                if to_build.contains(&neighbour) {
                    // Retain, do mesh update later when neighbours are ready
                    return true;
                }
            }

            let entities = self.entities.entry(*pos).or_insert_with(|| {
                assert_eq!(self.to_add.remove(pos), true);

                let transform_comp = TransformC::new().with_position(glm::convert(*pos.get()));
                let render_config_solid = MeshRenderConfigC::new(self.cluster_mat_pipeline, false);
                let render_config_translucent = MeshRenderConfigC::new(self.cluster_mat_pipeline, true);

                let entity_solid = renderer.add_object(
                    None,
                    VertexMeshObject::new(transform_comp, render_config_solid, Default::default()),
                );
                let entity_translucent = renderer.add_object(
                    None,
                    VertexMeshObject::new(transform_comp, render_config_translucent, Default::default()),
                );

                ClusterEntities {
                    solid: entity_solid.unwrap(),
                    translucent: entity_translucent.unwrap(),
                }
            });

            let mesh_solid = VertexMeshC::new(&meshes.solid.raw());
            let transparent = VertexMeshC::new(&meshes.transparent.raw());

            let access = renderer.access();
            access.object_raw(&entities.solid).unwrap().modify(|mut entry| {
                *entry.get_mut::<VertexMeshC>() = mesh_solid;
            });
            access
                .object_raw(&entities.translucent)
                .unwrap()
                .modify(|mut entry| {
                    *entry.get_mut::<VertexMeshC>() = transparent;
                });

            false
        });
    }
}<|MERGE_RESOLUTION|>--- conflicted
+++ resolved
@@ -147,41 +147,6 @@
             to_update_mesh.remove(&pos);
         }
 
-<<<<<<< HEAD
-=======
-        // Add new objects
-        for pos in self.to_add.drain() {
-            let transform_comp = component::Transform::new(
-                glm::convert(*pos.get()),
-                Vec3::new(0.0, 0.0, 0.0),
-                Vec3::new(1.0, 1.0, 1.0),
-            );
-            let render_config_solid = component::MeshRenderConfig::new(self.cluster_mat_pipeline, false);
-            let render_config_translucent = component::MeshRenderConfig::new(self.cluster_mat_pipeline, true);
-
-            let entity_solid = renderer.add_object(VertexMeshObject::new(
-                transform_comp,
-                render_config_solid,
-                Default::default(),
-            ));
-            let entity_translucent = renderer.add_object(VertexMeshObject::new(
-                transform_comp,
-                render_config_translucent,
-                Default::default(),
-            ));
-
-            self.entities.insert(
-                pos,
-                ClusterEntities {
-                    solid: entity_solid,
-                    translucent: entity_translucent,
-                },
-            );
-        }
-
-        let to_build = self.to_build_mesh.lock();
-
->>>>>>> 9268643c
         // Update meshes for scene objects
         to_update_mesh.retain(|pos, meshes| {
             for neighbour in get_side_clusters(&pos) {
